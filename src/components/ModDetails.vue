<template>
  <div
    class="accordion accordion-flush mod-details bg-light"
    :id="'mod-details-' + fitTextToAttribute(mod.name)"
  >
    <div
      class="accordion-item bg-light"
      :id="'mod-main-' + fitTextToAttribute(mod.name)"
    >
      <div
        class="accordion-header container-fluid form-check bg-light"
        :id="'mod-header-' + fitTextToAttribute(mod.name)"
      >
        <div class="container-fluid row mod-details-row">
          <button
            class="d-flex container-fluid row col accordion-button bg-light"
            data-bs-toggle="collapse"
            :data-bs-target="
              '#collapsed-details-' + fitTextToAttribute(mod.name)
            "
            aria-expanded="false"
            :aria-controls="'collapsed-details-' + fitTextToAttribute(mod.name)"
          >
            <div class="checkbox-col col d-none">
              <input
                :id="'profile-checkbox-' + fitTextToAttribute(mod.name)"
                class="profile-mod-checkbox form-check-input"
                type="checkbox"
              />
            </div>
            <p class="flex-shrink-1 col text-dark">
              <b class="mod-name">{{ mod.name }}</b>
            </p>
            <input
              :id="'mod-link-' + fitTextToAttribute(mod.name)"
              class="mod-link"
              type="hidden"
              :value="modLink"
            />
            <input
              :id="'mod-hash-' + fitTextToAttribute(mod.name)"
              class="mod-hash"
              type="hidden"
              :value="sha256"
            />
            <p
              :id="'mod-version-' + fitTextToAttribute(mod.name)"
              class="flex-grow-1 col mod-version text-dark"
            >
              {{ modVersion }}
            </p>
          </button>
          <div
            id="actions-button-group"
            class="btn-group col justify-contents-center"
            role="group"
            aria-label="Mod actions button group"
          >
            <button
              :class="
                'btn ' +
                (mod.installed ? 'btn-outline-dark' : 'btn-dark') +
                ' align-self-center install-uninstall-button'
              "
              :id="'install-uninstall-button-' + fitTextToAttribute(mod.name)"
              @click="installOrUninstallMod"
            >
              {{
                mod.installed ? $t("message.uninstall") : $t("message.install")
              }}
            </button>
            <button
              :class="
                'btn ' +
                (mod.enabled ? 'btn-outline-dark' : 'btn-dark') +
                ' align-self-center enable-disable-button ' +
                (mod.installed ? '' : 'd-none')
              "
              :id="'enable-disable-button-' + fitTextToAttribute(mod.name)"
              @click="enableOrDisableMod"
            >
              {{ mod.enabled ? $t("message.disable") : $t("message.enable") }}
            </button>
            <button
              :id="'update-button-' + fitTextToAttribute(mod.name)"
              class="btn btn-dark align-self-center d-none update-button"
              @click="updateMod"
            >
              {{ $t("message.update") }}
            </button>
            <button
              :id="'reset-button-' + fitTextToAttribute(mod.name)"
              :class="
                'btn btn-outline-dark col align-self-center reset-button ' +
                (mod.installed ? '' : 'd-none')
              "
              @click="resetSettings"
            >
              {{ $t("message.reset") }}
            </button>
          </div>
        </div>
      </div>
      <div
        class="accordion-collapse collapse bg-light"
        :id="'collapsed-details-' + fitTextToAttribute(mod.name)"
        :aria-labelledby="'mod-header-' + fitTextToAttribute(mod.name)"
        :data-bs-parent="'#mod-details-' + fitTextToAttribute(mod.name)"
      >
        <div class="accordion-body bg-light">
          <p class="mod-description text-dark">{{ modDescription }}</p>
          <div :id="'dependencies-' + mod.name" class="dependencies">
            <p class="text-dark">
              <b>{{ $t("message.dependencies") }}</b>
            </p>
            <ul :id="'dependency-' + fitTextToAttribute(mod.name)">
              <li
                class="text-dark"
                v-for="dependency in dependencies"
                :key="dependency"
              >
                {{ dependency }}
              </li>
            </ul>
            <button
              :id="'readme-button-' + fitTextToAttribute(mod.name)"
              :class="'btn btn-outline-dark col align-self-center readme-button ' +
              (mod.installed ? '' : 'd-none')
              "
              @click="openModReadMe"
            >
              {{ $t("message.modReadMe")}}
            </button>
          </div>
        </div>
      </div>
    </div>
  </div>
</template>

<script lang='ts'>
import "bootstrap";
import { defineComponent } from "vue";
import { invoke } from "@tauri-apps/api/tauri";
import { translate } from "../i18n";

export class ModItem {
  name: string;
  installed: boolean;
  enabled: boolean;

  constructor(name: string, installed: boolean, enabled: boolean) {
    this.name = name;
    this.installed = installed;
    this.enabled = enabled;
  }
}

export default defineComponent({
  name: "ModDetails",
  props: {
    mod: ModItem,
    modDescription: String,
    modVersion: String,
    modLink: String,
    sha256: String,
    dependencies: Array,
  },
  methods: {
    /**
     * Either enables or disables a mod depending on the mod's current enabled status.
     * @param {MouseEvent} event The mouse event being sent to the button's click handler
     */
    enableOrDisableMod: async function (event: MouseEvent): Promise<void> {
      const enableDisableButton = document.getElementById(
        "enable-disable-button-" +
          this.fitTextToAttribute((this.mod as ModItem).name)
      ) as HTMLButtonElement;
      if (event.target != enableDisableButton) return;
      await invoke(this.mod?.enabled ? "disable_mod" : "enable_mod", {
        modName: this.mod?.name,
      });
      (this.mod as ModItem).enabled = !this.mod?.enabled;
      enableDisableButton.textContent = this.mod?.enabled
        ? translate("message.disable")
        : translate("message.enable");
      const modDetails = document.getElementById(
        "mod-details-" + this.fitTextToAttribute(this.mod?.name as string)
      ) as HTMLDivElement;
      if (enableDisableButton.textContent == translate("message.enable")) {
        enableDisableButton.classList.replace("btn-outline-dark", "btn-dark");
        enableDisableButton.classList.replace("btn-outline-light", "btn-light");
        if (
          document
            .getElementById("enabled-mods-tab")
            ?.classList.contains("active")
        ) {
          modDetails.classList.add("d-none");
        }
      } else if (
        enableDisableButton.textContent == translate("message.disable")
      ) {
        enableDisableButton.classList.replace("btn-dark", "btn-outline-dark");
        enableDisableButton.classList.replace("btn-light", "btn-outline-light");
        modDetails.classList.remove("d-none");
      }
    },

    /**
     * Modifies text so that it may be used in an attribute, i.e. removing spaces
     * and non-alphanumeric characters.
     * @param {string} text The text to be modified
     * @return {string}     The modified text
     */
    fitTextToAttribute: function (text: string): string {
      return text.replace(/\W+/g, "");
    },

    /**
     * Install a mod.
     * @param {string} modName The name of the mod to be installed
     * @param {string} modVersion The mod's version to be installed
     * @param {string} modHash The SHA256 hash of the mod to be installed
     * @param {string} modLink The link to the download of the mod to be installed
     */
    installMod: async function (
      modName: string,
      modVersion: string,
      modHash: string,
      modLink: string
    ): Promise<void> {
      invoke("install_mod", {
        modName: modName,
        modVersion: modVersion,
        modHash: modHash,
        modLink: modLink,
      });
      const progressElement = document.getElementById(
        "current-download-progress"
      ) as HTMLDivElement;
      const progressBar = document.getElementById(
        "current-download-progress-bar"
      ) as HTMLDivElement;
      progressBar.ariaValueNow = "0";
      var buttons = document.querySelectorAll(
        ".install-uninstall-button, .enable-disable-button"
      );
      buttons.forEach((button) => button.setAttribute("disabled", "true"));
      var current_download_progress = 0;
      progressElement.classList.remove("d-none");
      while (current_download_progress < 100) {
        await invoke("fetch_current_download_progress")
          .then((progress) => {
            progressBar.style.width = (progress as string) + "%";
            progressBar.ariaValueNow = progress as string;
            progressBar.innerHTML = (progress as string) + "%";
            current_download_progress = progress as number;
          })
          .catch((error) => invoke("debug", { msg: error }));
      }
      progressElement.classList.add("d-none");
      buttons.forEach((button) => button.removeAttribute("disabled"));
      const installUninstallButton = document.getElementById(
        "install-uninstall-button-" + this.fitTextToAttribute(modName)
      ) as HTMLButtonElement;
      const enableDisableButton = document.getElementById(
        "enable-disable-button-" + this.fitTextToAttribute(modName)
      ) as HTMLButtonElement;
      const resetButton = document.getElementById(
        "reset-button-" + this.fitTextToAttribute((this.mod as ModItem).name)
      ) as HTMLButtonElement;
      const readmeButton = document.getElementById(
        "readme-button-" + this.fitTextToAttribute((this.mod as ModItem).name)
      ) as HTMLButtonElement;
      enableDisableButton.classList.remove("d-none");
      enableDisableButton.textContent = translate("message.disable");
      enableDisableButton.classList.replace("btn-dark", "btn-outline-dark");
      enableDisableButton.classList.replace("btn-light", "btn-outline-light");
      installUninstallButton.textContent = translate("message.uninstall");
      installUninstallButton.classList.replace("btn-dark", "btn-outline-dark");
      installUninstallButton.classList.replace(
        "btn-light",
        "btn-outline-light"
      );
      resetButton.classList.remove("d-none");
      readmeButton.classList.remove("d-none");
      const modDetails = document.getElementById(
        "mod-details-" + this.fitTextToAttribute(modName)
      );
      const value = (
        document.getElementById("mods-search") as HTMLInputElement
      ).value?.toLowerCase() as string;
      if (modName.includes(value)) {
        modDetails?.classList.remove("d-none");
      }

      // Install dependencies
      const dependencyElement = document.getElementById(
        "dependency-" + this.fitTextToAttribute(modName)
      ) as HTMLUListElement;
      const dependencies = dependencyElement.querySelectorAll("li");
      dependencies.forEach((dep) => {
        invoke("debug", {
          msg:
            "Installing dependency of {" +
            modName +
            "}: {" +
            dep.innerText +
            "}",
        });
        const modLinkElement = document.getElementById(
          "mod-link-" + this.fitTextToAttribute(dep.innerText)
        ) as HTMLInputElement;
        const modVersionElement = document.getElementById(
          "mod-version-" + this.fitTextToAttribute(dep.innerText)
        ) as HTMLParagraphElement;
        const modHashElement = document.getElementById(
          "mod-hash-" + this.fitTextToAttribute(dep.innerText)
        ) as HTMLInputElement;
        this.installMod(
          dep.innerText,
          modVersionElement.innerHTML,
          modHashElement.value,
          modLinkElement.value
        );
      });
    },

    /**
     * Either installs or uninstalls a mod depending on its current installation status.
     * Also automatically installs the mod's dependencies.
     * @param {MouseEvent} event The mouse event being sent to the button's click handler
     */
    installOrUninstallMod: async function (event: MouseEvent): Promise<void> {
      const installUninstallButton = document.getElementById(
        "install-uninstall-button-" +
          this.fitTextToAttribute((this.mod as ModItem).name)
      ) as HTMLButtonElement;
      if (event.target != installUninstallButton) return;
      const enableDisableButton = document.getElementById(
        "enable-disable-button-" +
          this.fitTextToAttribute((this.mod as ModItem).name)
      ) as HTMLButtonElement;
      const resetButton = document.getElementById(
        "reset-button-" + this.fitTextToAttribute((this.mod as ModItem).name)
      ) as HTMLButtonElement;
<<<<<<< HEAD
      if (
        installUninstallButton.textContent == translate("message.uninstall")
      ) {
=======
      const readmeButton = document.getElementById(
        "readme-button-" + this.fitTextToAttribute((this.mod as ModItem).name)
      ) as HTMLButtonElement;
      if (installUninstallButton.textContent == translate("message.uninstall")) {
>>>>>>> 97572d2a
        await invoke("uninstall_mod", { modName: this.mod?.name });
        enableDisableButton.classList.add("d-none");
        resetButton.classList.add("d-none");
        readmeButton.classList.add("d-none");
        if (this.modLink == null) {
          const modDetails = document.getElementById(
            "mod-details-" + this.fitTextToAttribute(this.mod?.name as string)
          );
          modDetails?.remove();
        } else {
          installUninstallButton.textContent = translate("message.install");
          enableDisableButton.classList.replace("btn-outline-dark", "btn-dark");
          enableDisableButton.classList.replace(
            "btn-outline-light",
            "btn-light"
          );
          installUninstallButton.classList.replace(
            "btn-outline-dark",
            "btn-dark"
          );
          installUninstallButton.classList.replace(
            "btn-outline-light",
            "btn-light"
          );
        }

        if (
          document
            .getElementById("installed-mods-tab")
            ?.classList.contains("active") ||
          document
            .getElementById("enabled-mods-tab")
            ?.classList.contains("active")
        ) {
          const modDetails = document.getElementById(
            "mod-details-" + this.fitTextToAttribute(this.mod?.name as string)
          );
          modDetails?.classList.add("d-none");
        }
        (this.mod as ModItem).installed = true;
      } else {
        this.installMod(
          this.mod?.name as string,
          this.modVersion as string,
          this.sha256 as string,
          this.modLink as string
        );
        (this.mod as ModItem).installed = false;
      }

      (this.mod as ModItem).enabled = true;
    },

    /**
     * Open a mod's read me file.
     */
    openModReadMe: async function (): Promise<void> {
      const modDetails = document.getElementById(
        "mod-details-" + this.fitTextToAttribute(this.mod?.name as string)
      ) as HTMLDivElement;
      const modName = modDetails.querySelector(".mod-name")
        ?.innerHTML as string;
      await invoke("open_mod_read_me", { modName: modName });
    },

    /**
     * Reset a mod's global settings.
     */
    resetSettings: async function (): Promise<void> {
      const modDetails = document.getElementById(
        "mod-details-" + this.fitTextToAttribute(this.mod?.name as string)
      ) as HTMLDivElement;
      const modName = modDetails.querySelector(".mod-name")
        ?.innerHTML as string;
      await invoke("reset_settings", { modName: modName });
    },

    /**
     * Update an installed mod to the most recent version on modlinks.
     */
    updateMod: function (): void {
      const updateModButton = document.getElementById(
        "update-button-" + this.fitTextToAttribute(this.mod?.name as string)
      ) as HTMLButtonElement;
      updateModButton.classList.add("d-none");
      this.installMod(
        this.mod?.name as string,
        this.modVersion as string,
        this.sha256 as string,
        this.modLink as string
      );
    },
  },
});
</script>

<style scoped>
.accordion-button {
  text-align: center;
}
</style><|MERGE_RESOLUTION|>--- conflicted
+++ resolved
@@ -344,16 +344,11 @@
       const resetButton = document.getElementById(
         "reset-button-" + this.fitTextToAttribute((this.mod as ModItem).name)
       ) as HTMLButtonElement;
-<<<<<<< HEAD
-      if (
-        installUninstallButton.textContent == translate("message.uninstall")
-      ) {
-=======
+
       const readmeButton = document.getElementById(
         "readme-button-" + this.fitTextToAttribute((this.mod as ModItem).name)
       ) as HTMLButtonElement;
       if (installUninstallButton.textContent == translate("message.uninstall")) {
->>>>>>> 97572d2a
         await invoke("uninstall_mod", { modName: this.mod?.name });
         enableDisableButton.classList.add("d-none");
         resetButton.classList.add("d-none");
